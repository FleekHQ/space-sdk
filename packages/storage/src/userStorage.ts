--- conflicted
+++ resolved
@@ -1,12 +1,6 @@
-<<<<<<< HEAD
-import { SpaceUser, GetAddressFromPublicKey } from '@spacehq/users';
+import { Identity, SpaceUser, GetAddressFromPublicKey } from '@spacehq/users';
 import { PrivateKey, publicKeyBytesFromString } from '@textile/crypto';
-import { Buckets, PathItem, UserAuth, GetOrCreateResponse, PathAccessRole } from '@textile/hub';
-=======
-import { Identity, SpaceUser } from '@spacehq/users';
-import { PrivateKey } from '@textile/crypto';
 import { Buckets, PathItem, UserAuth, PathAccessRole, Root } from '@textile/hub';
->>>>>>> 9395083a
 import ee from 'event-emitter';
 import { DirEntryNotFoundError, UnauthenticatedError } from './errors';
 import { GunsdbMetadataStore } from './metadata/gunsdbMetadataStore';
@@ -26,11 +20,8 @@
 import { consumeStream } from './utils/streamUtils';
 import { isMetaFileName } from './utils/fsUtils';
 import { getDeterministicThreadID } from './utils/threadsUtils';
-<<<<<<< HEAD
 import { stringify } from 'querystring';
 import moment from 'moment';
-=======
->>>>>>> 9395083a
 
 export interface UserStorageConfig {
   textileHubAddress?: string;
@@ -95,11 +86,7 @@
   }
 
   private static parsePathItems(its: PathItem[]): DirectoryEntry[] {
-<<<<<<< HEAD
-    const filteredEntries = its.filter((it:PathItem) => { return !isMetaFileName(it.name)});
-=======
     const filteredEntries = its.filter((it:PathItem) => !isMetaFileName(it.name));
->>>>>>> 9395083a
 
     const des:DirectoryEntry[] = filteredEntries.map((it: PathItem) => {
       const paths = it.path.split(/\/ip[f|n]s\/[^\/]*/);
@@ -115,12 +102,8 @@
       const members:FileMember[] = [];
       it.metadata.roles.forEach((val:PathAccessRole, key:string) => {
         members.push({
-<<<<<<< HEAD
           publicKey: key === '*' ? '*' : Buffer.from(publicKeyBytesFromString(key)).toString('hex'),
           address: key === '*' ? '' : GetAddressFromPublicKey(key),
-=======
-          publicKey: key,
->>>>>>> 9395083a
         });
       });
 
@@ -140,13 +123,8 @@
         sizeInBytes: it.size,
         // using the updated date as weare in the daemon, should
         // change once createdAt is available
-<<<<<<< HEAD
         created: d.format(),
         updated: d.format(),
-=======
-        created: new Date(it.metadata?.updatedAt),
-        updated: new Date(it.metadata?.updatedAt),
->>>>>>> 9395083a
         fileExtension: it.name.indexOf('.') >= 0 ? it.name.substr(it.name.lastIndexOf('.') + 1) : '',
         isLocallyAvailable: false,
         backupCount: 1,
