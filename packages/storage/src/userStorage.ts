import { Identity, SpaceUser, GetAddressFromPublicKey } from '@spacehq/users';
import { publicKeyBytesFromString } from '@textile/crypto';
import { Client, Buckets, PathItem, UserAuth, PathAccessRole, Root, ThreadID } from '@textile/hub';
import ee from 'event-emitter';
import dayjs from 'dayjs';
import { flattenDeep } from 'lodash';
import { v4 } from 'uuid';
import { DirEntryNotFoundError, FileNotFoundError, UnauthenticatedError } from './errors';
import { GundbMetadataStore } from './metadata/gundbMetadataStore';
<<<<<<< HEAD
import { Listener } from './listener/listener';
import { BucketMetadata, UserMetadataStore } from './metadata/metadataStore';
import { AddItemsRequest,
=======
import { BucketMetadata, FileMetadata, UserMetadataStore } from './metadata/metadataStore';
import {
  AddItemsRequest,
>>>>>>> 1ce121a6
  AddItemsResponse,
  AddItemsResultSummary,
  AddItemsStatus,
  CreateFolderRequest,
  DirectoryEntry,
  FileMember,
  ListDirectoryRequest,
  ListDirectoryResponse,
  OpenFileRequest,
  OpenFileResponse,
<<<<<<< HEAD
  TxlSubscribeResponse } from './types';
import { getParentPath, isTopLevelPath, reOrderPathByParents, sanitizePath } from './utils/pathUtils';
=======
  OpenUuidFileResponse,
} from './types';
import {
  filePathFromIpfsPath,
  getParentPath,
  isTopLevelPath,
  reOrderPathByParents,
  sanitizePath,
} from './utils/pathUtils';
>>>>>>> 1ce121a6
import { consumeStream } from './utils/streamUtils';
import { isMetaFileName } from './utils/fsUtils';
import { getDeterministicThreadID } from './utils/threadsUtils';

export interface UserStorageConfig {
  textileHubAddress?: string;
  /**
   * Optional initializer of a bucket from textiles users auth
   * can be use to override/provide custom initialization logic
   *
   * The default value will be Textiles Buckets.withUserAuth
   * @param auth - Textile UserAuth object to initialize bucket
   */
  bucketsInit?: (auth: UserAuth) => Buckets;
  threadsInit?: (auth: UserAuth) => Client;
  metadataStoreInit?: (identity: Identity) => Promise<UserMetadataStore>;
}

// TODO: Change this to prod value
const DefaultTextileHubAddress = 'https://hub-dev-web.space.storage:3007';

interface BucketMetadataWithThreads extends BucketMetadata {
  root?: Root
  threadId?: string;
}

/**
 * UserStorage performs storage actions on behalf of the user provided.
 *
 * @example
 * ```typescript
 * const spaceStorage = new UserStorage(spaceUser);
 *
 * // create an empty folder
 * await spaceStorage.createFolder({
 *   bucket: 'personal',
 *   path: '/cool'
 * });
 * ```
 */
export class UserStorage {
  // private field to cache created store
  // use the metadataStore getter to access this
  private userMetadataStore?: UserMetadataStore;

  private listener?:Listener;

  constructor(private readonly user: SpaceUser, private readonly config: UserStorageConfig = {}) {
    this.config.textileHubAddress = this.config.textileHubAddress ?? DefaultTextileHubAddress;
  }

  /**
   * Creates the listener post constructor
   *
   * @remarks
   * - This should be called after the constructor if txlSubscribe will be users
   */
  public async initListener():Promise<void> {
    const metadataStore = await this.getMetadataStore();
    const buckets = await metadataStore.listBuckets();
    const ids = buckets.map((bucket) => bucket.dbId);
    const threadsClient = this.getUserThreadsClient();
    this.listener = new Listener(ids, threadsClient);
  }

  /**
   * Creates an empty folder at the requested path and bucket.
   *
   * @remarks
   * - It throws if an error occurred while creating the folder
   */
  public async createFolder(request: CreateFolderRequest): Promise<void> {
    const client = this.getUserBucketsClient();

    const bucket = await this.getOrCreateBucket(client, request.bucket);
    const file = {
      path: `${sanitizePath(request.path.trimStart())}/.keep`,
      content: Buffer.from(''),
    };

    await client.pushPath(bucket.root?.key || '', '.keep', file);
  }

  private static parsePathItems(its: PathItem[], metadataMap: Record<string, FileMetadata>): DirectoryEntry[] {
    const filteredEntries = its.filter((it:PathItem) => !isMetaFileName(it.name));

    const des:DirectoryEntry[] = filteredEntries.map((it: PathItem) => {
      const path = filePathFromIpfsPath(it.path);

      if (!path) {
        throw new Error('Unable to regex parse the path');
      }

      if (!it.metadata || !it.metadata.updatedAt) {
        throw new Error('Unable to parse updatedAt from bucket file');
      }

      const members:FileMember[] = [];
      it.metadata.roles.forEach((val:PathAccessRole, key:string) => {
        members.push({
          publicKey: key === '*' ? '*' : Buffer.from(publicKeyBytesFromString(key)).toString('hex'),
          address: key === '*' ? '' : GetAddressFromPublicKey(key),
        });
      });

      const { name, isDir, count } = it;

      // need to divide because textile gives nanoseconds
      const dt = new Date(Math.round(it.metadata.updatedAt / 1000000));
      // using moment to get required output format 2021-01-12T22:57:34-05:00
      const d = dayjs(dt);

      return ({
        name,
        isDir,
        count,
        path,
        ipfsHash: it.cid,
        sizeInBytes: it.size,
        // using the updated date as weare in the daemon, should
        // change once createdAt is available
        created: d.format(),
        updated: d.format(),
        fileExtension: it.name.indexOf('.') >= 0 ? it.name.substr(it.name.lastIndexOf('.') + 1) : '',
        isLocallyAvailable: false,
        backupCount: 1,
        members,
        isBackupInProgress: false,
        isRestoreInProgress: false,
        uuid: metadataMap[path]?.uuid || '',
        items: UserStorage.parsePathItems(it.items, metadataMap),
      });
    });

    return des;
  }

  /**
   * txlSubscribe is used to listen for Textile events.
   *
   * It listens to all buckets for the user and produces an event when something changes in the bucket.
   *
   * TODO: try to make the event more granular so we can pick up specific files/folders
   *
   * @example
   * ```typescript
   * const spaceStorage = new UserStorage(spaceUser);
   *
   * const response = await spaceStorage.txlSubscribe();
   *
   * response.on('data', (data: TxlSubscriveEvent) => {
   *  const { bucketName } = data as AddItemsStatus;
   *  // bucketName would be the name of the bucket
   * });
   * ```
   */
  public async txlSubscribe(): Promise<TxlSubscribeResponse> {
    const client = this.getUserBucketsClient();
    // const bucket = await this.(client, request.bucket);
    const emitter = ee();

    if (!this.listener) {
      throw new Error('Listener not initialized');
    }

    // using setImmediate here to ensure a cycle is skipped
    // giving the caller a chance to listen to emitter in time to not
    // miss an early data or error event
    // setImmediate(() => {
    this.listener?.subscribe(emitter);
    // });

    return emitter;
  }

  /**
   * Returns all bucket entries at the specified path.
   *
   * @example
   * ```typescript
   * const spaceStorage = new UserStorage(spaceUser);
   * const response = await spaceStorage.listDirectory({ bucket: 'personal', path: ''});
   *
   * console.log(response.items); // print items in repository
   * ```
   */
  public async listDirectory(request: ListDirectoryRequest): Promise<ListDirectoryResponse> {
    const client = this.getUserBucketsClient();
    const bucket = await this.getOrCreateBucket(client, request.bucket);
    const path = sanitizePath(request.path);

    const depth = request.recursive ? Number.MAX_SAFE_INTEGER : 0;
    try {
      const result = await client.listPath(bucket.root?.key || '', path, depth);

      if (!result.item || !result.item.items) {
        return {
          items: [],
        };
      }

      const uuidMap = await this.getFileMetadataMap(bucket.slug, bucket.dbId, result.item?.items || []);

      return {
        items: UserStorage.parsePathItems(result.item?.items || [], uuidMap) || [],
      };
    } catch (e) {
      if (e.message.includes('no link named')) {
        throw new DirEntryNotFoundError(path, request.bucket);
      } else {
        throw e;
      }
    }
  }

  /**
   * openFile returns a stream (AsyncIterableIterator) of the file at the path in the bucket.
   *
   * @example
   * ```typescript
   * const spaceStorage = new UserStorage(spaceUser);
   *
   * const response = await spaceStorage.openFile({ bucket: 'personal', path: '/file.txt' });
   * // response.stream is an async iterable
   * for await (const chunk of response.stream) {
   *    // aggregate the chunks based on your logic
   * }
   *
   * // response also contains a convenience function consumeStream
   * const fileBytes = await response.consumeStream();
   * ```
   */
  public async openFile(request: OpenFileRequest): Promise<OpenFileResponse> {
    const metadataStore = await this.getMetadataStore();
    const client = this.getUserBucketsClient();
    const bucket = await this.getOrCreateBucket(client, request.bucket);
    const path = sanitizePath(request.path);
    const fileMetadata = await metadataStore.findFileMetadata(bucket.slug, bucket.dbId, path);

    try {
      const fileData = client.pullPath(bucket.root?.key || '', path);
      return {
        stream: fileData,
        consumeStream: () => consumeStream(fileData),
        mimeType: fileMetadata?.mimeType,
      };
    } catch (e) {
      if (e.message.includes('no link named')) {
        throw new DirEntryNotFoundError(path, request.bucket);
      } else {
        throw e;
      }
    }
  }

  /**
   * Open a file with uuid. Will only return a result if the current user
   * has access to the file.
   *
   * See the sharing guide for a use case of how this method will be useful.
   *
   * @example
   * ```typescript
   * const spaceStorage = new UserStorage(spaceUser);
   *
   * const response = await spaceStorage.openFileByUuid('file-uu-id');
   * const filename = response.entry.name;
   *
   * // response.stream is an async iterable
   * for await (const chunk of response.stream) {
   *    // aggregate the chunks based on your logic
   * }
   *
   * // response also contains a convenience function consumeStream
   * const fileBytes = await response.consumeStream();
   *```
   *
   * @param uuid - Uuid of file to be open
   */
  public async openFileByUuid(uuid: string): Promise<OpenUuidFileResponse> {
    const metadataStore = await this.getMetadataStore();
    const client = this.getUserBucketsClient();
    const fileMetadata = await metadataStore.findFileMetadataByUuid(uuid);
    if (!fileMetadata) {
      throw new FileNotFoundError();
    }

    const existingRoot = await UserStorage.getExistingBucket(client, fileMetadata.bucketSlug, fileMetadata.dbId);
    if (!existingRoot) {
      throw new DirEntryNotFoundError(fileMetadata.path, fileMetadata.bucketSlug);
    }

    try {
      // fetch entry information
      const existingFile = await client.listPath(existingRoot.key, fileMetadata.path);
      const [fileEntry] = UserStorage.parsePathItems([existingFile.item!], { [fileMetadata.path]: fileMetadata });

      const fileData = client.pullPath(existingRoot.key, fileMetadata.path);
      return {
        stream: fileData,
        consumeStream: () => consumeStream(fileData),
        mimeType: fileMetadata.mimeType,
        entry: fileEntry,
      };
    } catch (e) {
      if (e.message.includes('no link named')) {
        throw new DirEntryNotFoundError(fileMetadata.path, fileMetadata.bucketSlug);
      } else {
        throw e;
      }
    }
  }

  /**
   * addItems is used to upload files to buckets.
   *
   * It uses an ReadableStream of Uint8Array data to read each files content to be uploaded.
   *
   * Uploads will sequential and asynchronous with updates being delivered through the
   * event emitter returned by the function.
   *
   * @example
   * ```typescript
   * const spaceStorage = new UserStorage(spaceUser);
   *
   * const response = await spaceStorage.addItems({
   *   bucket: 'personal',
   *   files: [
   *     {
   *       path: 'file.txt',
   *       content: '',
   *       mimeType: 'plain/text',
   *     },
   *     {
   *       path: 'space.png',
   *       content: '',
   *       mimeType: 'image/png',
   *     }
   *   ],
   * });
   *
   * response.on('data', (data: AddItemsEventData) => {
   *  const status = data as AddItemsStatus;
   *  // update event on how each file is uploaded
   * });
   *
   * response.on('error', (err: AddItemsEventData) => {
   *  const status = data as AddItemsStatus;
   *  // error event if a file upload fails
   *  // status.error contains the error
   * });
   *
   * response.once('done', (data: AddItemsEventData) => {
   *  const summary = data as AddItemsResultSummary;
   *  // returns a summary of all files and their upload status
   * });
   * ```
   */
  public async addItems(request: AddItemsRequest): Promise<AddItemsResponse> {
    const client = this.getUserBucketsClient();
    const bucket = await this.getOrCreateBucket(client, request.bucket);
    const emitter = ee();

    // using setImmediate here to ensure a cycle is skipped
    // giving the caller a chance to listen to emitter in time to not
    // miss an early data or error event
    setImmediate(() => {
      this.uploadMultipleFiles(request, client, bucket, emitter).then((summary) => {
        emitter.emit('done', summary);
      });
    });

    return emitter;
  }

  // eslint-disable-next-line class-methods-use-this
  private async uploadMultipleFiles(
    request: AddItemsRequest,
    client: Buckets,
    bucket: BucketMetadataWithThreads,
    emitter: ee.Emitter,
  ): Promise<AddItemsResultSummary> {
    const metadataStore = await this.getMetadataStore();
    const summary: AddItemsResultSummary = {
      bucket: request.bucket,
      files: [],
    };

    const reOrderedFiles = reOrderPathByParents(request.files, (it) => it.path);

    await reOrderedFiles.traverseLevels(async (dirFiles) => {
      // NOTE it is safe to use dirFiles[0].path because:
      // - dirFiles is guaranteed to be non-empty by traverseLevels
      // - all files in dirFiles would be in the same directory
      if (!isTopLevelPath(dirFiles[0].path)) {
        const parentPath = getParentPath(dirFiles[0].path);
        const status: AddItemsStatus = {
          path: parentPath,
          status: 'success',
        };

        try {
          await this.createFolder({
            bucket: request.bucket,
            path: parentPath,
          });

          emitter.emit('data', status);
          summary.files.push(status);
        } catch (err) {
          status.status = 'error';
          status.error = err;
          emitter.emit('error', status);
          summary.files.push(status);

          // TODO: since root folder creation failed
          // should automatically fail all subsequent uploads
          // looking forward to community fixing this
        }
      }

      // sequentially upload each file in-order to avoid root corruption
      // that may occur when uploading multiple files in parallel.
      // eslint-disable-next-line no-restricted-syntax
      for (const file of dirFiles) {
        const path = sanitizePath(file.path);
        const status: AddItemsStatus = {
          path,
          status: 'success',
        };

        try {
          // eslint-disable-next-line no-await-in-loop
          await client.pushPath(bucket.root?.key || '', path, file.data);
          // eslint-disable-next-line no-await-in-loop
          await metadataStore.upsertFileMetadata({
            uuid: v4(),
            mimeType: file.mimeType,
            bucketSlug: bucket.slug,
            dbId: bucket.dbId,
            path,
          });
          emitter.emit('data', status);
        } catch (err) {
          status.status = 'error';
          status.error = err;
          emitter.emit('error', status);
        }

        summary.files.push(status);
      }
    });

    return summary;
  }

  // Note: this might be slow for large list of items or deeply nested paths.
  // This is currently a limitation of the metadatastore.
  // TODO: Make this lookup faster
  private async getFileMetadataMap(
    bucketSlug: string,
    dbId: string,
    items: PathItem[],
  ): Promise<Record<string, FileMetadata>> {
    const metadataStore = await this.getMetadataStore();
    const result: Record<string, FileMetadata> = {};

    const extractPathRecursive = (item: PathItem): string[] => ([
      filePathFromIpfsPath(item.path),
      ...flattenDeep(item.items.map(extractPathRecursive)),
    ]);
    const paths = flattenDeep(items.map(extractPathRecursive));

    await Promise.all(paths.map(async (path: string) => {
      const metadata = await metadataStore.findFileMetadata(bucketSlug, dbId, path);
      if (metadata) {
        result[path] = metadata;
      }
    }));

    return result;
  }

  private async getOrCreateBucket(client: Buckets, name: string): Promise<BucketMetadataWithThreads> {
    const metadataStore = await this.getMetadataStore();
    let metadata = await metadataStore.findBucket(name);
    if (!metadata) {
      const dbId = ThreadID.fromRandom(ThreadID.Variant.Raw, 32).toString();
      metadata = await metadataStore.createBucket(name, dbId);
    }

    const getOrCreateResponse = await client.getOrCreate(name, { threadID: metadata.dbId });

    // note: if initListener is not call, this won't
    // be registered
    if (this.listener) {
      this.listener.addListener(metadata.dbId);
    }

    return { ...metadata, ...getOrCreateResponse };
  }

  private static async getExistingBucket(
    client: Buckets,
    bucketName: string,
    threadId: string,
  ): Promise<Root | undefined> {
    const existingRoots = await client.existing(threadId);

    return existingRoots.find((root) => root.name === bucketName);
  }

  private getUserBucketsClient(): Buckets {
    return this.initBucket(this.getUserAuth());
  }

  private getUserThreadsClient(): Client {
    return this.initThreads(this.getUserAuth());
  }

  private getUserAuth(): UserAuth {
    if (this.user.storageAuth === undefined) {
      throw new UnauthenticatedError();
    }

    return this.user.storageAuth;
  }

  private initBucket(userAuth: UserAuth): Buckets {
    if (this.config?.bucketsInit) {
      return this.config.bucketsInit(userAuth);
    }

    return Buckets.withUserAuth(userAuth, { host: this.config?.textileHubAddress });
  }

  private initThreads(userAuth: UserAuth): Client {
    if (this.config?.threadsInit) {
      return this.config.threadsInit(userAuth);
    }

    return Client.withUserAuth(userAuth, this.config?.textileHubAddress);
  }

  private async getMetadataStore(): Promise<UserMetadataStore> {
    if (this.userMetadataStore) {
      return this.userMetadataStore;
    }
    if (this.config.metadataStoreInit) {
      this.userMetadataStore = await this.config.metadataStoreInit(this.user.identity);
    } else {
      this.userMetadataStore = await this.getDefaultUserMetadataStore();
    }

    return this.userMetadataStore;
  }

  // eslint-disable-next-line class-methods-use-this
  private getDefaultUserMetadataStore(): Promise<UserMetadataStore> {
    const username = Buffer.from(this.user.identity.public.pubKey).toString('hex');
    const password = getDeterministicThreadID(this.user.identity).toString();
    return GundbMetadataStore.fromIdentity(username, password);
  }
}<|MERGE_RESOLUTION|>--- conflicted
+++ resolved
@@ -6,16 +6,10 @@
 import { flattenDeep } from 'lodash';
 import { v4 } from 'uuid';
 import { DirEntryNotFoundError, FileNotFoundError, UnauthenticatedError } from './errors';
+import { Listener } from './listener/listener';
 import { GundbMetadataStore } from './metadata/gundbMetadataStore';
-<<<<<<< HEAD
-import { Listener } from './listener/listener';
-import { BucketMetadata, UserMetadataStore } from './metadata/metadataStore';
+import { BucketMetadata, FileMetadata, UserMetadataStore } from './metadata/metadataStore';
 import { AddItemsRequest,
-=======
-import { BucketMetadata, FileMetadata, UserMetadataStore } from './metadata/metadataStore';
-import {
-  AddItemsRequest,
->>>>>>> 1ce121a6
   AddItemsResponse,
   AddItemsResultSummary,
   AddItemsStatus,
@@ -26,20 +20,13 @@
   ListDirectoryResponse,
   OpenFileRequest,
   OpenFileResponse,
-<<<<<<< HEAD
+  OpenUuidFileResponse,
   TxlSubscribeResponse } from './types';
-import { getParentPath, isTopLevelPath, reOrderPathByParents, sanitizePath } from './utils/pathUtils';
-=======
-  OpenUuidFileResponse,
-} from './types';
-import {
-  filePathFromIpfsPath,
+import { filePathFromIpfsPath,
   getParentPath,
   isTopLevelPath,
   reOrderPathByParents,
-  sanitizePath,
-} from './utils/pathUtils';
->>>>>>> 1ce121a6
+  sanitizePath } from './utils/pathUtils';
 import { consumeStream } from './utils/streamUtils';
 import { isMetaFileName } from './utils/fsUtils';
 import { getDeterministicThreadID } from './utils/threadsUtils';
