--- conflicted
+++ resolved
@@ -48,11 +48,8 @@
     "cids": "^1.1.4",
     "crypto-browserify": "^3.12.0",
     "event-emitter": "^0.3.5",
-<<<<<<< HEAD
     "moment": "^2.29.1",
-=======
     "gun": "^0.2020.520",
->>>>>>> 9395083a
     "multihashes": "^3.1.0",
     "varint": "^6.0.0"
   },
